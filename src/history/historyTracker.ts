--- conflicted
+++ resolved
@@ -15,12 +15,8 @@
 
 import { Position } from './../motion/position';
 import { TextEditor } from './../textEditor';
-<<<<<<< HEAD
-import { RecordedState } from './../mode/modeHandler';
 import { Configuration } from './../configuration/configuration';
-=======
 import { RecordedState, VimState } from './../mode/modeHandler';
->>>>>>> 5312857b
 
 import DiffMatchPatch = require("diff-match-patch");
 
